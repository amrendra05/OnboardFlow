<<<<<<< HEAD
runtime: nodejs20

# Handle static files directly with App Engine
handlers:
  # Serve static assets
  - url: /assets/.*
    static_dir: dist/public/assets
    secure: always
    
  # Serve favicon and other root level static files
  - url: /(.*\.(ico|png|jpg|gif|css|js|woff|woff2|ttf|eot|svg))$
    static_files: dist/public/\1
    upload: dist/public/.*\.(ico|png|jpg|gif|css|js|woff|woff2|ttf|eot|svg)$
    secure: always
    
  # Handle all other requests with the Node.js app
  - url: /.*
    script: auto
    secure: always

env_variables:
  NODE_ENV: production
  # Use the replit DATABASE_URL which works in both development and App Engine
  DATABASE_URL: ${DATABASE_URL}
  GROQ_API_KEY: ${GROQ_API_KEY}

# Optional: For larger file uploads
automatic_scaling:
  max_instances: 10
  min_instances: 1

# Handle Node.js build with dev dependencies
build_env_variables:
  NODE_ENV: development

# Custom build commands to ensure dev dependencies are installed
entrypoint: npm start
=======
>>>>>>> 5db85ba0
<|MERGE_RESOLUTION|>--- conflicted
+++ resolved
@@ -1,6 +1,3 @@
-<<<<<<< HEAD
-runtime: nodejs20
-
 # Handle static files directly with App Engine
 handlers:
   # Serve static assets
@@ -35,6 +32,4 @@
   NODE_ENV: development
 
 # Custom build commands to ensure dev dependencies are installed
-entrypoint: npm start
-=======
->>>>>>> 5db85ba0
+entrypoint: npm start